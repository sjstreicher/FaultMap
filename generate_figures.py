
# -*- coding: utf-8 -*-
"""This module is used to generate figures used in the LaTeX documents
associated with this project.

The generated files can be used directly by adding to the graph folder of
the LaTeX repository.
"""

import os
import logging
import matplotlib.pyplot as plt
import numpy as np
import json

import config_setup
from ranking import data_processing

logging.basicConfig(level=logging.INFO)

dataloc, saveloc = config_setup.get_locations()
graphs_savedir = config_setup.ensure_existance(os.path.join(saveloc, 'graphs'),
                                               make=True)
graph_filename_template = os.path.join(graphs_savedir, '{}.pdf')

# Preamble

sourcedir = os.path.join(saveloc, 'weightdata')
sourcedir_normts = os.path.join(saveloc, 'normdata')
filename_template = os.path.join(sourcedir,
                                 '{}_{}_weights_{}_box{:03d}_{}.csv')

filename_normts_template = os.path.join(sourcedir_normts,
                                        '{}_{}_normalised_data.csv')

plt.rc('text', usetex=True)
plt.rc('font', family='serif')


class GraphData:
    """Creates a graph object storing information required by
    graphing functions.

    """

    def __init__(self, graphname):
        # Get file locations from configuration file
        self.graphconfig = json.load(open(os.path.join(
            dataloc, 'config_graphgen' + '.json')))

        self.case, self.method, self.scenario, self.axis_limits = \
            [self.graphconfig[graphname][item] for item in
                ['case', 'method', 'scenario', 'axis_limits']]

        if not self.method[0] == 'tsdata':
            self.boxindex, self.sourcevar = \
                [self.graphconfig[graphname][item] for item in
                    ['boxindex', 'sourcevar']]

    def get_xvalues(self, graphname):
        self.xvals = self.graphconfig[graphname]['xvals']

    def get_legendbbox(self, graphname):
        self.legendbbox = self.graphconfig[graphname]['legendbbox']

    def get_linelabels(self, graphname):
        self.linelabels = self.graphconfig[graphname]['linelabels']


yaxislabel = \
    {u'cross_correlation': r'Cross correlation',
     u'absolute_transfer_entropy': r'Absolute transfer entropy (bits)',
     u'directional_transfer_entropy': r'Directional transfer entropy (bits)'}


linelabels = \
    {'cross_correlation': r'Correllation',
     'absolute_transfer_entropy': r'Absolute TE',
     'directional_transfer_entropy': r'Directional TE'}

fitlinelabels = \
    {'cross_correlation': r'Correlation fit',
     'absolute_transfer_entropy': r'Absolute TE fit',
     'directional_transfer_entropy': r'Directional TE fit'}


def fig_timeseries(graphname):
    """Plots time series data over time."""

    graphdata = GraphData(graphname)

    sourcefile = filename_normts_template.format(graphdata.case,
                                                 graphdata.scenario)

    valuematrix, headers = \
        data_processing.read_header_values_datafile(sourcefile)

    plt.figure(1, (12, 6))
    plt.plot(valuematrix[:, 0], valuematrix[:, 1],
             marker="o", markersize=4)

    plt.ylabel('Normalised value', fontsize=14)
    plt.xlabel(r'Time (seconds)', fontsize=14)

    if graphdata.axis_limits is not False:
        plt.axis(graphdata.axis_limits)

    plt.savefig(graph_filename_template.format(graphname))
    plt.close()

    return None


def fig_values_vs_delays(graphname):
    """Generates a figure that shows dependence of method values on
    time constant and delay for signal passed through
    first order transfer functions.

    """

    graphdata = GraphData(graphname)
    graphdata.get_legendbbox(graphname)

    sourcefile = filename_template.format(graphdata.case, graphdata.scenario,
                                          graphdata.method[0],
                                          graphdata.boxindex,
                                          graphdata.sourcevar)

    valuematrix, headers = \
        data_processing.read_header_values_datafile(sourcefile)

    plt.figure(1, (12, 6))
    taus = [0.2, 0.5, 1.0, 2.0, 5.0]
    for i, tau in enumerate(taus):
        plt.plot(valuematrix[:, 0], valuematrix[:, i + 1], marker="o",
                 markersize=4,
                 label=r'$\tau = {:1.1f}$ seconds'.format(tau))

    plt.ylabel(yaxislabel[graphdata.method[0]], fontsize=14)
    plt.xlabel(r'Delay (samples)', fontsize=14)
    plt.legend(bbox_to_anchor=graphdata.legendbbox)

    if graphdata.axis_limits is not False:
        plt.axis(graphdata.axis_limits)

    plt.savefig(graph_filename_template.format(graphname))
    plt.close()

    return None


def fig_maxval_vs_taus(graphname):
    """Generates a figure that shows dependence of method values on
    time constant for signal passed through
    first order transfer functions.

    """

    graphdata = GraphData(graphname)

    # Get values of taus
    graphdata.get_xvalues(graphname)

    plt.figure(1, (12, 6))

    for method in graphdata.method:

        sourcefile = filename_template.format(
            graphdata.case, graphdata.scenario,
            method, graphdata.boxindex,
            graphdata.sourcevar)

        valuematrix, headers = \
            data_processing.read_header_values_datafile(sourcefile)

        max_values = [max(valuematrix[:, index+1]) for index in range(5)]

        fit_params = np.polyfit(np.log(graphdata.xvals), np.log(max_values), 1)
        fit_y = [(i*fit_params[0] + fit_params[1])
                 for i in np.log(graphdata.xvals)]

        fitted_vals = [np.exp(val) for val in fit_y]

        plt.loglog(graphdata.xvals, max_values, ".", marker="o", markersize=4,
                   label=linelabels[method])

        plt.loglog(graphdata.xvals, fitted_vals, "--",
                   label=fitlinelabels[method])

    plt.ylabel(r'Measure value', fontsize=14)
    plt.xlabel(r'Time constant ($\tau$)', fontsize=14)
    plt.legend()

    if graphdata.axis_limits is not False:
        plt.axis(graphdata.axis_limits)

    plt.savefig(graph_filename_template.format(graphname))
    plt.close()

    return None


def fig_scenario_maxval_vs_taus(graphname, delays=False, drawfit=False):
    """Generates a figure that shows dependence of method values on
    time constant for signal passed through
    first order transfer functions.

    Draws one line for each scenario.

    """

    graphdata = GraphData(graphname)

    # Get values for x-axis
    graphdata.get_xvalues(graphname)
    graphdata.get_linelabels(graphname)
    graphdata.get_legendbbox(graphname)

    plt.figure(1, (12, 6))

    for count, scenario in enumerate(graphdata.scenario):

        sourcefile = filename_template.format(
            graphdata.case, scenario,
            graphdata.method[0], graphdata.boxindex,
            graphdata.sourcevar)

        if delays:
            valuematrix, headers = \
                data_processing.read_header_values_datafile(sourcefile)
            max_values = [max(valuematrix[:, index+1]) for index in range(9)]
        else:
            valuematrix, headers = \
                data_processing.read_header_values_datafile(sourcefile)
            max_values = valuematrix[1:]

        plt.plot(graphdata.xvals, max_values, "--", marker="o", markersize=4,
                 label=graphdata.linelabels[count])

        if drawfit:
            graphdata.fitlinelabels(graphname)
            fit_params = np.polyfit(np.log(graphdata.xvals),
                                    np.log(max_values), 1)
            fit_y = [(i*fit_params[0] + fit_params[1])
                     for i in np.log(graphdata.xvals)]
            fitted_vals = [np.exp(val) for val in fit_y]

            plt.loglog(graphdata.xvals, fitted_vals, "--",
                       label=graphdata.fitlinelabels[count])

    plt.ylabel(yaxislabel[graphdata.method[0]], fontsize=14)
    plt.xlabel(r'Time constant ($\tau$)', fontsize=14)
    plt.legend(bbox_to_anchor=graphdata.legendbbox)

    if graphdata.axis_limits is not False:
        plt.axis(graphdata.axis_limits)

    plt.savefig(graph_filename_template.format(graphname))
    plt.close()

    return None


def get_data_vectors(graphdata):
    """Extract value matrices from different scenarios.

    """

    valuematrices = []

    for scenario in graphdata.scenario:
        sourcefile = filename_template.format(
            graphdata.case, scenario,
            graphdata.method[0], graphdata.boxindex,
            graphdata.sourcevar)
        valuematrix, _ = \
            data_processing.read_header_values_datafile(sourcefile)
        valuematrices.append(valuematrix)

    return valuematrices


def fig_diffvar_vs_delay(graphname, difvals, linetitle):

    graphdata = GraphData(graphname)
    graphdata.get_legendbbox(graphname)

    # Get x-axis values
#    graphdata.get_xvalues(graphname)

    plt.figure(1, (12, 6))

    # Get valuematrices
    valuematrices = get_data_vectors(graphdata)

    xaxis_intervals = []
    relevant_values = []
    for valuematrix in valuematrices:
        # Get the maximum from each valuematrix in the entry
        # which corresponds to the common element of interest.

        values = valuematrix[:, 3]
        xaxis_intervals.append(valuematrix[:, 0])
        relevant_values.append(values)

    for i, val in enumerate(difvals):
        plt.plot(xaxis_intervals[i], relevant_values[i], marker="o",
                 markersize=4,
                 label=linetitle.format(val))

    plt.ylabel(yaxislabel[graphdata.method[0]], fontsize=14)
    plt.xlabel(r'Delay (seconds)', fontsize=14)
    plt.legend(bbox_to_anchor=graphdata.legendbbox)

    if graphdata.axis_limits is not False:
        plt.axis(graphdata.axis_limits)

    plt.savefig(graph_filename_template.format(graphname))
    plt.close()

    return None


def fig_subsampling_interval_effect(graphname, delays=False):
    """Draws graphs showing the effect that different sampling intervals have
    on the causality measure values for different noise sampling rates.

    """

    # TODO: Rewrite this into general form with for loop and arguments for
    # labels, etc.

    graphdata = GraphData(graphname)
    graphdata.get_legendbbox(graphname)

    # Get x-axis values

    plt.figure(1, (12, 6))

    relevant_values = []
    relevant_values_2 = []

    for count, scenario in enumerate(graphdata.scenario):

        sourcefile = filename_template.format(
            graphdata.case, scenario,
            graphdata.method[0], graphdata.boxindex,
            graphdata.sourcevar)

        if delays:
            valuematrix, headers = \
                data_processing.read_header_values_datafile(sourcefile)
            relevant_values = [max(valuematrix[:, index+1])
                               for index in range(9)]
        else:
            valuematrix, headers = \
                data_processing.read_header_values_datafile(sourcefile)
            relevant_values.append(valuematrix[2])
            relevant_values_2.append(valuematrix[6])

    xvals = np.linspace(0.1, 4, 40)

    plt.plot(xvals, relevant_values, "--", marker="o", markersize=4,
             label=r'$\tau = 0.05$ seconds')
    plt.plot(xvals, relevant_values_2, "--", marker="o", markersize=4,
             label=r'$\tau = 1.00$ seconds')

    plt.ylabel(yaxislabel[graphdata.method[0]], fontsize=14)
    plt.xlabel(r'Sampling interval / noise sample rate', fontsize=14)
    plt.legend(bbox_to_anchor=graphdata.legendbbox)

    if graphdata.axis_limits is not False:
        plt.axis(graphdata.axis_limits)

    plt.savefig(graph_filename_template.format(graphname))
    plt.close()

    return None

#######################################################################
# Plot measure values vs. sample delay for range of first order time
# constants.
#######################################################################

<<<<<<< HEAD
graphnames = ['firstorder_noiseonly_cc_vs_delays_scen01',
              'firstorder_noiseonly_abs_te_vs_delays_scen01',
              'firstorder_noiseonly_dir_te_vs_delays_scen01',
              'firstorder_sineonly_cc_vs_delays_scen01',
              'firstorder_sineonly_abs_te_vs_delays_scen01',
              'firstorder_sineonly_dir_te_vs_delays_scen01',
              'firstorder_noiseandsine_cc_vs_delays_scen01',
              'firstorder_noiseandsine_abs_te_vs_delays_scen01',
              'firstorder_noiseandsine_dir_te_vs_delays_scen01',
              'firstorder_twonoises_cc_vs_delays_scen01',
              'firstorder_twonoises_abs_te_vs_delays_scen01',
              'firstorder_twonoises_dir_te_vs_delays_scen01']

for graphname in graphnames:
    # Test whether the figure already exists
    testlocation = graph_filename_template.format(graphname)
    if not os.path.exists(testlocation):
        fig_values_vs_delays(graphname)
    else:
        logging.info("The requested graph has already been drawn")

=======
graphs = [[fig_values_vs_delays,
           ['firstorder_noiseonly_cc_vs_delays_scen01',
            'firstorder_noiseonly_abs_te_vs_delays_scen01',
            'firstorder_noiseonly_dir_te_vs_delays_scen01',
            'firstorder_sineonly_cc_vs_delays_scen01',
            'firstorder_sineonly_abs_te_vs_delays_scen01',
            'firstorder_sineonly_dir_te_vs_delays_scen01',
            'firstorder_noiseandsine_cc_vs_delays_scen01',
            'firstorder_noiseandsine_abs_te_vs_delays_scen01',
            'firstorder_noiseandsine_dir_te_vs_delays_scen01',
>>>>>>> f29cc33b
# Do this for the case of no normalization as well...
# Surpressed because it provides no useful graphs
          # 'firstorder_noiseonly_cc_vs_delays_nonorm_scen01',
          # 'firstorder_noiseonly_abs_te_vs_delays_nonorm_scen01',
          # 'firstorder_noiseonly_dir_te_vs_delays_nonorm_scen01',
            ]],

#######################################################################
# Plot maximum measure values vs. first order time constants
#######################################################################
          [fig_maxval_vs_taus,
           ['firstorder_noiseonly_cc_vs_tau_scen01',
            'firstorder_noiseonly_te_vs_tau_scen01',
            'firstorder_sineonly_cc_vs_tau_scen01',
            'firstorder_sineonly_te_vs_tau_scen01',
           ]],

#######################################################################

# Investigate effect of noise sampling rate, simulation time step and
# noise variance  on values of measures.

# Approach: Take the maximum measure value for a time constant of unity
# from three different sets that vary the parameter of interest while
# keeping the others at the value of the base case scenario.

# In order to investigate noise sampling interval, these will be
# sets 1, 2, and 3 with noise sampling intervals of
# [0.1, 0.01, 1.0] respectively.

# For the case of noise variance, these will be sets 1, 4 and 5
# with noise variances of [0.1, 0.2 and 0.5] respectively.

# For the case of simulation time step, compare sets 1 and 6

#######################################################################


#######################################################################
# Plot measure values vs. delays for range of noise
# sampling intervals.
#######################################################################
          [lambda graphname: fig_diffvar_vs_delay(graphname, [0.1, 0.01, 1.0],
                                                  r'Sample rate = {:1.2f} seconds'),
           ['firstorder_noiseonly_sampling_rate_effect_abs_te',
              'firstorder_noiseonly_sampling_rate_effect_dir_te',
              'firstorder_noiseonly_sampling_rate_effect_cc',
           ]],

          [lambda graphname: fig_diffvar_vs_delay(graphname, [1, 10, 0.1],
                                                  r'Frequency = {:1.2f} Hz'),
           ['firstorder_sineonly_frequency_effect_abs_te',
            'firstorder_sineonly_frequency_effect_dir_te',
            'firstorder_sineonly_frequency_effect_cc',
           ]],
# Also consider finding a lograthmic fit.

#######################################################################
# Plot measure values vs. delays for range of noise variances.
# The case where data is normalised simply confirms that the values
# are unaffected and is not of particular interest.

# This section does not produce useful graphs and
# is therefore suppressed
#######################################################################
           # [lambda graphname: fig_diffvar_vs_delay(graphname, [0.1, 0.2, 0.5],
           #                                         r'Noise variance = {:1.1f}')
           #  ['firstorder_noiseonly_noise_variance_effect_abs_te',
           #   'firstorder_noiseonly_noise_variance_effect_dir_te',
           #   'firstorder_noiseonly_noise_variance_effect_cc',
           
           #   'firstorder_noiseonly_noise_variance_effect_nonorm_abs_te',
           #   'firstorder_noiseonly_noise_variance_effect_nonorm_dir_te',
           #   'firstorder_noiseonly_noise_variance_effect_nonorm_cc'
           #  ]],

#######################################################################
# Plot measure values vs. delays for range of different simulation
# time steps.
#######################################################################
<<<<<<< HEAD

graphnames = ['firstorder_noiseonly_sim_time_interval_effect_abs_te',
              'firstorder_noiseonly_sim_time_interval_effect_dir_te',
              'firstorder_noiseonly_sim_time_interval_effect_cc',
              'firstorder_noiseonly_sim_time_interval_effect_full_abs_te',
              'firstorder_noiseonly_sim_time_interval_effect_full_dir_te',
              'firstorder_noiseonly_sim_time_interval_effect_full_cc']
# Need to create a set for the sineonly case for a sim interval of 0.05
# before these figures can be added back again:
#              'firstorder_sineonly_sim_time_interval_effect_abs_te',
#              'firstorder_sineonly_sim_time_interval_effect_dir_te',
#              'firstorder_sineonly_sim_time_interval_effect_cc'

for graphname in graphnames:
    # Test whether the figure already exists
    testlocation = graph_filename_template.format(graphname)
    if not os.path.exists(testlocation):
        fig_diffvar_vs_delay(graphname, [0.01, 0.05, 0.10],
                             r'Simulation time step = {:1.2f} seconds')
    else:
        logging.info("The requested graph has already been drawn")
=======
           [lambda graphname: fig_diffvar_vs_delay(graphname, [0.01, 0.1],
                                                   r'Simulation time step = {:1.2f} seconds'),
            ['firstorder_noiseonly_sim_time_interval_effect_abs_te',
             'firstorder_noiseonly_sim_time_interval_effect_dir_te',
             'firstorder_noiseonly_sim_time_interval_effect_cc',
             'firstorder_sineonly_sim_time_interval_effect_abs_te',
             'firstorder_sineonly_sim_time_interval_effect_dir_te',
             'firstorder_sineonly_sim_time_interval_effect_cc',
             ]],
>>>>>>> f29cc33b

#######################################################################
# Plot measure values vs. delays for range of sample sizes.
#######################################################################
           [lambda graphname: fig_diffvar_vs_delay(graphname, [200, 500, 1000, 2000, 5000],
                                                   r'Sample size = {}'),
             ['firstorder_noiseonly_sample_size_effect_abs_te',
              'firstorder_noiseonly_sample_size_effect_dir_te',
              'firstorder_noiseonly_sample_size_effect_cc',
              'firstorder_sineonly_sample_size_effect_abs_te',
              'firstorder_sineonly_sample_size_effect_dir_te',
              'firstorder_sineonly_sample_size_effect_cc',
               ]],


#######################################################################
# Plot measure values vs. delays for range of sub-sampling intervals
#######################################################################

graphnames = ['firstorder_noiseonly_subsampling_effect_abs_te',
              'firstorder_noiseonly_subsampling_effect_dir_te',
              'firstorder_noiseonly_subsampling_effect_cc']

for graphname in graphnames:
    # Test whether the figure already exists
    testlocation = graph_filename_template.format(graphname)
    if not os.path.exists(testlocation):
        fig_diffvar_vs_delay(graphname, [1, 2, 5],
                             r'Sub-sampling interval = {}')
    else:
        logging.info("The requested graph has already been drawn")

#######################################################################
# Plot signal over time.
#######################################################################
            [fig_timeseries,
             ['noiseandsine_signal_normts_scen01',
              'noiseonly_signal_normts_scen01',
              'sineonly_signal_normts_scen01',
             ]],
          ]

for plot_function, graphnames in graphs:
    for graphname in graphnames:
        # Test whether the figure already exists
        testlocation = graph_filename_template.format(graphname)
        if not os.path.exists(testlocation):
            plot_function(graphname)
        else:
            logging.info("The requested graph has already been drawn")

#######################################################################
# Plot measure values vs. taus for different sub-sampling intervals
#######################################################################

graphnames = ['firstorder_noiseonly_cc_subsampling_vs_tau_scen01',
              'firstorder_noiseonly_abs_te_subsampling_vs_tau_scen01',
              'firstorder_noiseonly_dir_te_subsampling_vs_tau_scen01']

for graphname in graphnames:
    # Test whether the figure already exists
    testlocation = graph_filename_template.format(graphname)
    if not os.path.exists(testlocation):
        fig_scenario_maxval_vs_taus(graphname, True)
    else:
        logging.info("The requested graph has already been drawn")

graphnames = ['firstorder_noiseonly_cc_subsampling_vs_tau_scen02',
              'firstorder_noiseonly_abs_te_subsampling_vs_tau_scen02',
              'firstorder_noiseonly_dir_te_subsampling_vs_tau_scen02']

for graphname in graphnames:
    # Test whether the figure already exists
    testlocation = graph_filename_template.format(graphname)
    if not os.path.exists(testlocation):
        fig_scenario_maxval_vs_taus(graphname, False)
    else:
        logging.info("The requested graph has already been drawn")

#######################################################################
# Plot measure values vs. sampling interval / noise sample variance
# for different taus intervals
#######################################################################

graphnames = ['firstorder_noiseonly_cc_subsampling_vs_interval_effect',
              'firstorder_noiseonly_abs_te_subsampling_vs_interval_effect',
              'firstorder_noiseonly_dir_te_subsampling_vs_interval_effect']

for graphname in graphnames:
    # Test whether the figure already exists
    testlocation = graph_filename_template.format(graphname)
    if not os.path.exists(testlocation):
        fig_subsampling_interval_effect(graphname, False)
    else:
        logging.info("The requested graph has already been drawn")



# Template for storing difference and absolute plots from node ranking lists
#            diffplot, absplot = plot_transient_importances(variablelist,
#                                                           transientdict,
#                                                           basevaldict)
#            diffplot_filename = os.path.join(saveloc,
#                                             "{}_diffplot.pdf"
#                                             .format(scenario))
#            absplot_filename = os.path.join(saveloc,
#                                            "{}_absplot.pdf"
#                                            .format(scenario))
#            diffplot.savefig(diffplot_filename)
#            absplot.savefig(absplot_filename)<|MERGE_RESOLUTION|>--- conflicted
+++ resolved
@@ -228,7 +228,8 @@
         if delays:
             valuematrix, headers = \
                 data_processing.read_header_values_datafile(sourcefile)
-            max_values = [max(valuematrix[:, index+1]) for index in range(9)]
+            max_values = [max(valuematrix[:, index+1])
+                          for index in range(valuematrix.shape[1]-1)]
         else:
             valuematrix, headers = \
                 data_processing.read_header_values_datafile(sourcefile)
@@ -382,29 +383,7 @@
 # constants.
 #######################################################################
 
-<<<<<<< HEAD
-graphnames = ['firstorder_noiseonly_cc_vs_delays_scen01',
-              'firstorder_noiseonly_abs_te_vs_delays_scen01',
-              'firstorder_noiseonly_dir_te_vs_delays_scen01',
-              'firstorder_sineonly_cc_vs_delays_scen01',
-              'firstorder_sineonly_abs_te_vs_delays_scen01',
-              'firstorder_sineonly_dir_te_vs_delays_scen01',
-              'firstorder_noiseandsine_cc_vs_delays_scen01',
-              'firstorder_noiseandsine_abs_te_vs_delays_scen01',
-              'firstorder_noiseandsine_dir_te_vs_delays_scen01',
-              'firstorder_twonoises_cc_vs_delays_scen01',
-              'firstorder_twonoises_abs_te_vs_delays_scen01',
-              'firstorder_twonoises_dir_te_vs_delays_scen01']
-
-for graphname in graphnames:
-    # Test whether the figure already exists
-    testlocation = graph_filename_template.format(graphname)
-    if not os.path.exists(testlocation):
-        fig_values_vs_delays(graphname)
-    else:
-        logging.info("The requested graph has already been drawn")
-
-=======
+
 graphs = [[fig_values_vs_delays,
            ['firstorder_noiseonly_cc_vs_delays_scen01',
             'firstorder_noiseonly_abs_te_vs_delays_scen01',
@@ -415,7 +394,6 @@
             'firstorder_noiseandsine_cc_vs_delays_scen01',
             'firstorder_noiseandsine_abs_te_vs_delays_scen01',
             'firstorder_noiseandsine_dir_te_vs_delays_scen01',
->>>>>>> f29cc33b
 # Do this for the case of no normalization as well...
 # Surpressed because it provides no useful graphs
           # 'firstorder_noiseonly_cc_vs_delays_nonorm_scen01',
@@ -458,12 +436,13 @@
 # Plot measure values vs. delays for range of noise
 # sampling intervals.
 #######################################################################
-          [lambda graphname: fig_diffvar_vs_delay(graphname, [0.1, 0.01, 1.0],
-                                                  r'Sample rate = {:1.2f} seconds'),
+          [lambda graphname: fig_diffvar_vs_delay(
+              graphname, [0.1, 0.01, 1.0],
+              r'Sample rate = {:1.2f} seconds'),
            ['firstorder_noiseonly_sampling_rate_effect_abs_te',
-              'firstorder_noiseonly_sampling_rate_effect_dir_te',
-              'firstorder_noiseonly_sampling_rate_effect_cc',
-           ]],
+            'firstorder_noiseonly_sampling_rate_effect_dir_te',
+            'firstorder_noiseonly_sampling_rate_effect_cc',
+            ]],
 
           [lambda graphname: fig_diffvar_vs_delay(graphname, [1, 10, 0.1],
                                                   r'Frequency = {:1.2f} Hz'),
@@ -486,7 +465,7 @@
            #  ['firstorder_noiseonly_noise_variance_effect_abs_te',
            #   'firstorder_noiseonly_noise_variance_effect_dir_te',
            #   'firstorder_noiseonly_noise_variance_effect_cc',
-           
+
            #   'firstorder_noiseonly_noise_variance_effect_nonorm_abs_te',
            #   'firstorder_noiseonly_noise_variance_effect_nonorm_dir_te',
            #   'firstorder_noiseonly_noise_variance_effect_nonorm_cc'
@@ -496,31 +475,10 @@
 # Plot measure values vs. delays for range of different simulation
 # time steps.
 #######################################################################
-<<<<<<< HEAD
-
-graphnames = ['firstorder_noiseonly_sim_time_interval_effect_abs_te',
-              'firstorder_noiseonly_sim_time_interval_effect_dir_te',
-              'firstorder_noiseonly_sim_time_interval_effect_cc',
-              'firstorder_noiseonly_sim_time_interval_effect_full_abs_te',
-              'firstorder_noiseonly_sim_time_interval_effect_full_dir_te',
-              'firstorder_noiseonly_sim_time_interval_effect_full_cc']
-# Need to create a set for the sineonly case for a sim interval of 0.05
-# before these figures can be added back again:
-#              'firstorder_sineonly_sim_time_interval_effect_abs_te',
-#              'firstorder_sineonly_sim_time_interval_effect_dir_te',
-#              'firstorder_sineonly_sim_time_interval_effect_cc'
-
-for graphname in graphnames:
-    # Test whether the figure already exists
-    testlocation = graph_filename_template.format(graphname)
-    if not os.path.exists(testlocation):
-        fig_diffvar_vs_delay(graphname, [0.01, 0.05, 0.10],
-                             r'Simulation time step = {:1.2f} seconds')
-    else:
-        logging.info("The requested graph has already been drawn")
-=======
-           [lambda graphname: fig_diffvar_vs_delay(graphname, [0.01, 0.1],
-                                                   r'Simulation time step = {:1.2f} seconds'),
+
+           [lambda graphname: fig_diffvar_vs_delay(
+               graphname, [0.01, 0.1],
+               r'Simulation time step = {:1.2f} seconds'),
             ['firstorder_noiseonly_sim_time_interval_effect_abs_te',
              'firstorder_noiseonly_sim_time_interval_effect_dir_te',
              'firstorder_noiseonly_sim_time_interval_effect_cc',
@@ -528,38 +486,47 @@
              'firstorder_sineonly_sim_time_interval_effect_dir_te',
              'firstorder_sineonly_sim_time_interval_effect_cc',
              ]],
->>>>>>> f29cc33b
 
 #######################################################################
 # Plot measure values vs. delays for range of sample sizes.
 #######################################################################
-           [lambda graphname: fig_diffvar_vs_delay(graphname, [200, 500, 1000, 2000, 5000],
-                                                   r'Sample size = {}'),
-             ['firstorder_noiseonly_sample_size_effect_abs_te',
-              'firstorder_noiseonly_sample_size_effect_dir_te',
-              'firstorder_noiseonly_sample_size_effect_cc',
-              'firstorder_sineonly_sample_size_effect_abs_te',
-              'firstorder_sineonly_sample_size_effect_dir_te',
-              'firstorder_sineonly_sample_size_effect_cc',
-               ]],
+           [lambda graphname: fig_diffvar_vs_delay(
+               graphname, [200, 500, 1000, 2000, 5000],
+               r'Sample size = {}'),
+            ['firstorder_noiseonly_sample_size_effect_abs_te',
+             'firstorder_noiseonly_sample_size_effect_dir_te',
+             'firstorder_noiseonly_sample_size_effect_cc',
+             'firstorder_sineonly_sample_size_effect_abs_te',
+             'firstorder_sineonly_sample_size_effect_dir_te',
+             'firstorder_sineonly_sample_size_effect_cc',
+             ]],
 
 
 #######################################################################
 # Plot measure values vs. delays for range of sub-sampling intervals
 #######################################################################
 
-graphnames = ['firstorder_noiseonly_subsampling_effect_abs_te',
-              'firstorder_noiseonly_subsampling_effect_dir_te',
-              'firstorder_noiseonly_subsampling_effect_cc']
-
-for graphname in graphnames:
-    # Test whether the figure already exists
-    testlocation = graph_filename_template.format(graphname)
-    if not os.path.exists(testlocation):
-        fig_diffvar_vs_delay(graphname, [1, 2, 5],
-                             r'Sub-sampling interval = {}')
-    else:
-        logging.info("The requested graph has already been drawn")
+           [lambda graphname: fig_diffvar_vs_delay(
+               graphname, [1, 2, 5],
+               r'Sub-sampling interval = {}'),
+            ['firstorder_noiseonly_subsampling_effect_abs_te',
+             'firstorder_noiseonly_subsampling_effect_dir_te',
+             'firstorder_noiseonly_subsampling_effect_cc',
+             ]],
+
+
+#graphnames = ['firstorder_noiseonly_subsampling_effect_abs_te',
+#              'firstorder_noiseonly_subsampling_effect_dir_te',
+#              'firstorder_noiseonly_subsampling_effect_cc']
+#
+#for graphname in graphnames:
+#    # Test whether the figure already exists
+#    testlocation = graph_filename_template.format(graphname)
+#    if not os.path.exists(testlocation):
+#        fig_diffvar_vs_delay(graphname, [1, 2, 5],
+#                             r'Sub-sampling interval = {}')
+#    else:
+#        logging.info("The requested graph has already been drawn")
 
 #######################################################################
 # Plot signal over time.
@@ -568,6 +535,36 @@
              ['noiseandsine_signal_normts_scen01',
               'noiseonly_signal_normts_scen01',
               'sineonly_signal_normts_scen01',
+             ]],
+
+#######################################################################
+# Plot measure values vs. taus for different sub-sampling intervals
+#######################################################################
+
+           [lambda graphname: fig_scenario_maxval_vs_taus(
+               graphname, True),
+            ['firstorder_noiseonly_cc_subsampling_vs_tau_scen01',
+             'firstorder_noiseonly_abs_te_subsampling_vs_tau_scen01',
+             'firstorder_noiseonly_dir_te_subsampling_vs_tau_scen01',
+             ]],
+
+           [lambda graphname: fig_scenario_maxval_vs_taus(
+               graphname, False),
+            ['firstorder_noiseonly_cc_subsampling_vs_tau_scen02',
+             'firstorder_noiseonly_abs_te_subsampling_vs_tau_scen02',
+             'firstorder_noiseonly_dir_te_subsampling_vs_tau_scen02',
+             ]],
+
+#######################################################################
+# Plot measure values vs. sampling interval / noise sample variance
+# for different taus intervals
+#######################################################################
+
+           [lambda graphname: fig_subsampling_interval_effect(
+               graphname, False),
+            ['firstorder_noiseonly_cc_subsampling_vs_interval_effect',
+             'firstorder_noiseonly_abs_te_subsampling_vs_interval_effect',
+             'firstorder_noiseonly_dir_te_subsampling_vs_interval_effect',
              ]],
           ]
 
@@ -579,52 +576,6 @@
             plot_function(graphname)
         else:
             logging.info("The requested graph has already been drawn")
-
-#######################################################################
-# Plot measure values vs. taus for different sub-sampling intervals
-#######################################################################
-
-graphnames = ['firstorder_noiseonly_cc_subsampling_vs_tau_scen01',
-              'firstorder_noiseonly_abs_te_subsampling_vs_tau_scen01',
-              'firstorder_noiseonly_dir_te_subsampling_vs_tau_scen01']
-
-for graphname in graphnames:
-    # Test whether the figure already exists
-    testlocation = graph_filename_template.format(graphname)
-    if not os.path.exists(testlocation):
-        fig_scenario_maxval_vs_taus(graphname, True)
-    else:
-        logging.info("The requested graph has already been drawn")
-
-graphnames = ['firstorder_noiseonly_cc_subsampling_vs_tau_scen02',
-              'firstorder_noiseonly_abs_te_subsampling_vs_tau_scen02',
-              'firstorder_noiseonly_dir_te_subsampling_vs_tau_scen02']
-
-for graphname in graphnames:
-    # Test whether the figure already exists
-    testlocation = graph_filename_template.format(graphname)
-    if not os.path.exists(testlocation):
-        fig_scenario_maxval_vs_taus(graphname, False)
-    else:
-        logging.info("The requested graph has already been drawn")
-
-#######################################################################
-# Plot measure values vs. sampling interval / noise sample variance
-# for different taus intervals
-#######################################################################
-
-graphnames = ['firstorder_noiseonly_cc_subsampling_vs_interval_effect',
-              'firstorder_noiseonly_abs_te_subsampling_vs_interval_effect',
-              'firstorder_noiseonly_dir_te_subsampling_vs_interval_effect']
-
-for graphname in graphnames:
-    # Test whether the figure already exists
-    testlocation = graph_filename_template.format(graphname)
-    if not os.path.exists(testlocation):
-        fig_subsampling_interval_effect(graphname, False)
-    else:
-        logging.info("The requested graph has already been drawn")
-
 
 
 # Template for storing difference and absolute plots from node ranking lists
