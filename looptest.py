--- conflicted
+++ resolved
@@ -19,17 +19,12 @@
 
 import os
 import logging
-<<<<<<< HEAD
-logging.basicConfig(level=logging.INFO)
-
-=======
 
 logging.basicConfig(level=logging.INFO)
 
 # Optional methods
 # Save plots of transient rankings
 transientplots = True
->>>>>>> 5e640127
 # Load directories config file
 dirs = json.load(open('config.json'))
 # Get data and preferred export directories from directories config file
@@ -46,26 +41,12 @@
 # Get sampling rate
 sampling_rate = caseconfig['sampling_rate']
 
+
 def writecsv(filename, items):
     with open(filename, 'wb') as f:
         csv.writer(f).writerows(items)
 
 
-def gainrank(gainmatrix):
-    # TODO: The forward, backward and blended ranking will all be folded
-    # into a single method, currently isolated for ease of access to
-    # intermediate results
-    forwardconnection, forwardgain, forwardvariablelist = rankforward(variables, gainmatrix, connectionmatrix, 0.01)
-    backwardconnection, backwardgain, backwardvariablelist = rankbackward(variables, gainmatrix, connectionmatrix, 0.01)
-    forwardrank = calculate_rank(forwardgain, forwardvariablelist)
-    backwardrank = calculate_rank(backwardgain, backwardvariablelist)
-    blendedranking, slist = create_blended_ranking(forwardrank, backwardrank, 
-        variables, alpha=0.35)
-    return blendedranking, slist
-
-
-<<<<<<< HEAD
-=======
 def writecsv(filename, items):
     with open(filename, 'wb') as f:
         csv.writer(f).writerows(items)
@@ -86,22 +67,10 @@
     return blendedranking, slist
 
 
->>>>>>> 5e640127
 def looprank_single(case):
     # Get the correlation and partial correlation matrices
     _, gainmatrix = \
         calc_partialcor_gainmatrix(connectionmatrix, tags_tsdata, dataset)
-<<<<<<< HEAD
-    savename = os.path.join(saveloc, "gainmatrix.csv")
-    np.savetxt(savename, gainmatrix, delimiter=',')
-    
-    _, slist = gainrank(gainmatrix)
-    
-    savename = os.path.join(saveloc, case + '_importances.csv')
-    writecsv(savename, slist)
-    
-=======
-
     savename = os.path.join(saveloc, "gainmatrix.csv")
     np.savetxt(savename, gainmatrix, delimiter=',')
 
@@ -109,8 +78,6 @@
 
     savename = os.path.join(saveloc, case + '_importances.csv')
     writecsv(savename, slist)
-
->>>>>>> 5e640127
     logging.info("Done with single ranking")
 
 
@@ -127,33 +94,20 @@
     rankingdicts = []
     for index, gainmatrix in enumerate(gainmatrices):
         # Store the gainmatrix
-<<<<<<< HEAD
-        gain_filename = os.path.join(saveloc, "{}_gainmatrix_{:03d}.csv".format(case, index))
-=======
         gain_filename = \
             os.path.join(saveloc,
                          "{}_gainmatrix_{:03d}.csv".format(case, index))
->>>>>>> 5e640127
         np.savetxt(gain_filename, gainmatrix, delimiter=',')
 
         blendedranking, slist = gainrank(gainmatrix)
         rankinglists.append(slist)
-<<<<<<< HEAD
-        savename = os.path.join(saveloc, 'importances_{:03d}.csv'.format(index))
-        writecsv(savename, slist)
 
-        rankingdicts.append(blendedranking)
-    
-    logging.info("Done with transient rankings")
-    
-=======
         savename = os.path.join(saveloc,
                                 'importances_{:03d}.csv'.format(index))
         writecsv(savename, slist)
 
         rankingdicts.append(blendedranking)
 
->>>>>>> 5e640127
     transientdict, basevaldict = \
         calc_transient_importancediffs(rankingdicts, variables)
 
@@ -190,4 +144,4 @@
         absplot_filename = os.path.join(saveloc,
                                         "{}_absplot.pdf".format(case))
         diffplot.savefig(diffplot_filename)
-        absplot.savefig(absplot_filename)
+        absplot.savefig(absplot_filename)