--- conflicted
+++ resolved
@@ -9,23 +9,12 @@
 import h5py
 
 
-
 def buildcase(dummyweight, m_graph, name):
     counter = 1
     for node in m_graph.nodes():
         if m_graph.out_degree(node) == 1:
             # TODO: Investigate the effect of different weights
-<<<<<<< HEAD
-            nameofscale = name + str(counter) 
-            m_graph.add_edge(node, nameofscale, weight=dummyweight)
-            counter += 1
-    
-    connection = nx.to_numpy_matrix(m_graph, weight=None).T
-    gain = nx.to_numpy_matrix(m_graph, weight='weight').T
-    variablelist = m_graph.nodes()
-    return connection, gain, variablelist
 
-=======
             nameofscale = name + str(counter)
             m_graph.add_edge(node, nameofscale, weight=dummyweight)
             counter += 1
@@ -35,7 +24,6 @@
     variablelist = m_graph.nodes()
     return connection, gain, variablelist
 
->>>>>>> 5e640127
 
 def buildgraph(variables, gainmatrix, connections):
     m_graph = nx.DiGraph()
@@ -56,17 +44,10 @@
     It uses the number of dummy variables to construct these gain,
     connection and variable name matrices.
     """
-<<<<<<< HEAD
-    
-    #TODO: Rework calls of this code to reduce redundancy
-    
-    m_graph = buildgraph(variables, gainmatrix, connections) 
-=======
 
     #TODO: Rework calls of this code to reduce redundancy
 
     m_graph = buildgraph(variables, gainmatrix, connections)
->>>>>>> 5e640127
     return buildcase(dummyweight, m_graph, 'DV_forward')
 
 
@@ -122,14 +103,4 @@
                            for index in range(1, boxnum-1)]
     boxes = [inputdata[boxstartindex[i]:boxstartindex[i] + boxsizesamples]
              for i in range(0, boxnum)]
-    return boxes
-
-
-
-
-
-
-
-
-
-
+    return boxes