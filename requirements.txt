--- conflicted
+++ resolved
@@ -2,10 +2,5 @@
 pandas
 numpy==1.8.0
 scipy
-<<<<<<< HEAD
-matplotlib
-jpype
-=======
 matplotlib==1.3.1
-networkx
->>>>>>> c5f2d5ce
+networkx